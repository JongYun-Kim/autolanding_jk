import torch
import torch.nn as nn
import torch.nn.functional as F
import utils


class RandomBrigthnessAug(nn.Module):
    def __init__(self, range, device):
        super().__init__()
        self.range = range
        self.device = device

    def forward(self, x):
        # x: [B, C, H, W], 값 범위 [0,255] 가정
        n, c, h, w = x.size()
        # factors = torch.FloatTensor(n, c, 1, 1).uniform_(1-self.range, 1+self.range).to(self.device)
        factors = torch.empty((n, c, 1, 1), device=self.device).uniform_(1 - self.range, 1 + self.range)
        x = factors * x
        x = torch.clamp(x, 0, 255)
        return x


class RandomShiftsAug(nn.Module):
    def __init__(self, pad):
        super().__init__()
        self.pad = pad

    def forward(self, x):
        n, c, h, w = x.size()
        assert h == w
        padding = tuple([self.pad] * 4)
        x = F.pad(x, padding, 'replicate')
        eps = 1.0 / (h + 2 * self.pad)
        arange = torch.linspace(-1.0 + eps, 1.0 - eps, h + 2 * self.pad, device=x.device, dtype=x.dtype)[:h]
        arange = arange.unsqueeze(0).repeat(h, 1).unsqueeze(2)
        base_grid = torch.cat([arange, arange.transpose(1, 0)], dim=2)
        base_grid = base_grid.unsqueeze(0).repeat(n, 1, 1, 1)

        shift = torch.randint(0, 2 * self.pad + 1, size=(n, 1, 1, 2), device=x.device, dtype=x.dtype)
        shift *= 2.0 / (h + 2 * self.pad)

        grid = base_grid + shift                                                 # [B, H, W, 2]
        return F.grid_sample(x, grid, padding_mode='zeros', align_corners=False) # [B, C, H, W]


class EncoderBaseline(nn.Module):
    """
    기존 CNN + 상태 concat 방식.
    obs: [B, C(=num_stacks), H, W], 값 범위 [0,255]
    drone_states: [B, num_stacks*11] 또는 [B, num_stacks, 11]
    repr: [B, 32*35*35 + 11*num_stacks]
    """
    def __init__(self, obs_shape, num_stacks=3, drone_state_dim=11):
        super().__init__()
        assert len(obs_shape) == 3
        C, H, W = obs_shape
        self.num_stacks = num_stacks
        self.drone_state_dim = drone_state_dim

        self.repr_dim = 32 * 35 * 35 + (drone_state_dim * num_stacks)

        self.convnet = nn.Sequential(
            nn.Conv2d(C, 32, 3, stride=2), nn.ReLU(),
            nn.Conv2d(32, 32, 3, stride=1), nn.ReLU(),
            nn.Conv2d(32, 32, 3, stride=1), nn.ReLU(),
            nn.Conv2d(32, 32, 3, stride=1), nn.ReLU()
        )
        self.apply(utils.weight_init)
        self.eval()

    def _reshape_states(self, drone_states):
        # 입력: [B, num_stacks*11] 또는 [B, num_stacks, 11]
        if drone_states.dim() == 3 and drone_states.size(1) == self.num_stacks and drone_states.size(2) == self.drone_state_dim:
            return drone_states.view(drone_states.size(0), -1)  # [B, num_stacks*11]
        elif drone_states.dim() == 2 and drone_states.size(1) == self.num_stacks * self.drone_state_dim:
            return drone_states                                  # [B, num_stacks*11]
        else:
            raise ValueError(f"drone_states must be [B,{self.num_stacks},11] or [B,{self.num_stacks*11}]")

    def forward(self, obs, drone_states):
        """
        obs: [B, C, H, W], 0..255
        drone_states: [B, num_stacks*11] or [B, num_stacks, 11]
        return: h [B, repr_dim]
        """
        obs = obs / 255.0
        h = self.convnet(obs)                              # [B, 32, 35, 35]
        h = h.view(h.shape[0], -1)                         # [B, 32*35*35]
        drone_states = self._reshape_states(drone_states)  # [B, num_stacks*11]
        h = torch.cat((h, drone_states), dim=1)     # [B, repr_dim]
        return h


# Time-aware Transformer Utilities
class LNFFN(nn.Module):
    """Pre-LN FFN block"""
    def __init__(self, d_model: int, mlp_ratio: float = 4.0, p_drop: float = 0.05):
        super().__init__()
        self.ln = nn.LayerNorm(d_model)
        hidden = int(d_model * mlp_ratio)
        self.ff = nn.Sequential(
            nn.Linear(d_model, hidden),
            nn.GELU(),
            nn.Linear(hidden, d_model),
        )
        self.drop = nn.Dropout(p_drop) if p_drop != 0.0 else nn.Identity()

    def forward(self, x):
        # x: [B, N, d]
        h = self.ln(x)
        h = self.ff(h)
        return x + self.drop(h)


class LNMultiheadAttention(nn.Module):
    """Pre-LN + residual wrapper for nn.MultiheadAttention"""
    def __init__(self, d_model: int, nhead: int = 4, p_drop: float = 0.05, cross: bool = False):
        super().__init__()
        self.ln_q = nn.LayerNorm(d_model)
        self.ln_kv = nn.LayerNorm(d_model) if cross else None
        self.attn = nn.MultiheadAttention(d_model, nhead, dropout=p_drop, batch_first=True)
        self.drop = nn.Dropout(p_drop) if p_drop != 0.0 else nn.Identity()
        self.cross = cross

    def forward(self, q, k=None, v=None, attn_mask=None, key_padding_mask=None):
        # q: [B, Nq, d], k,v: [B, Nk, d]
        qn = self.ln_q(q)
        if self.cross:
            kn = self.ln_kv(k)
            vn = self.ln_kv(v)
            out, _ = self.attn(qn, kn, vn, attn_mask=attn_mask, key_padding_mask=key_padding_mask, need_weights=False)
        else:
            out, _ = self.attn(qn, qn, qn, attn_mask=attn_mask, key_padding_mask=key_padding_mask, need_weights=False)
        return q + self.drop(out)


class TimeEmbedding(nn.Module):
    """Learnable time embedding for t=0..T-1"""
    def __init__(self, T: int, d_model: int):
        super().__init__()
        self.emb = nn.Embedding(T, d_model)

    def forward(self, t_idx: torch.Tensor):
        # t_idx: [B, T]
        return self.emb(t_idx)               # [B, T, d]


class StateTokenizerPerFrame(nn.Module):
    """t별로 [VEL_t, DRONEQ_t, GIMBALQ_t] → 3개 상태 토큰"""
    def __init__(self, d_model: int):
        super().__init__()
        self.proj_vel = nn.Linear(3, d_model)
        self.proj_dq  = nn.Linear(4, d_model)
        self.proj_gq  = nn.Linear(4, d_model)

    def forward(self, vel, qd, qg):
        """
        vel: [B, T, 3], qd: [B, T, 4], qg: [B, T, 4]
        return: [B, T, 3, d]
        """
        vel_tok = self.proj_vel(vel)   # [B,T,d]
        dq_tok  = self.proj_dq(qd)     # [B,T,d]
        gq_tok  = self.proj_gq(qg)     # [B,T,d]
        tok = torch.stack([vel_tok, dq_tok, gq_tok], dim=2)  # [B,T,3,d]
        return tok


# A_time 용 유틸
class ImageGlobalTokenPerFrame(nn.Module):
    """각 프레임을 별도 CNN 처리 → GAP → per-frame global image token"""
    def __init__(self, d_model: int):
        super().__init__()
        self.stem = nn.Sequential(
            nn.Conv2d(1, 32, 8, stride=4, padding=2), nn.ReLU(inplace=True),  # [B,32,21,21]
            nn.Conv2d(32, 64, 3, stride=2, padding=1), nn.ReLU(inplace=True), # [B,64,11,11]
            nn.Conv2d(64, 128, 3, stride=2, padding=1), nn.ReLU(inplace=True) # [B,128,6,6]
        )
        self.proj = nn.Linear(128, d_model)

    def forward(self, x_img_stacked: torch.Tensor):
        """
        x_img_stacked: [B, T, H, W] 또는 [B, C=T, H, W]
        return: img_tok_t [B, T, d]
        """
        if x_img_stacked.dim() == 4:
            # [B, C=T, H, W] 가정
            B, T, H, W = x_img_stacked.shape
            frames = x_img_stacked.unbind(dim=1)   # T * [B, H, W]
            frames = [f.unsqueeze(1) for f in frames]  # T * [B,1,H,W]
            x_bt1hw = torch.cat(frames, dim=0)     # [B*T,1,H,W]
        elif x_img_stacked.dim() == 5:
            # [B, T, H, W] (존재한다면)
            B, T, H, W = x_img_stacked.shape
            frames = x_img_stacked.unbind(dim=1)
            frames = [f.unsqueeze(1) for f in frames]  # [B,1,H,W]
            x_bt1hw = torch.cat(frames, dim=0)         # [B*T,1,H,W]
        else:
            raise ValueError("x_img_stacked must be [B,T,H,W] or [B,T=channels,H,W]")

        h = self.stem(x_bt1hw)             # [B*T,128,6,6]
        h = h.mean(dim=[2, 3])             # [B*T,128]
        tok = self.proj(h)                 # [B*T,d]
        tok = tok.view(B, T, -1)           # [B,T,d]
        return tok


# 시간 인지 경량 인코더 (글로벌 이미지 토큰)
class EncoderA_TimeAware(nn.Module):
    """
    (A_time) 경량 시간 인지 인코더:
    - 각 t: 이미지 글로벌 토큰 1개 + 상태 3토큰
    - time embedding 추가
    - 프레임별 cross-attn(Q=state_t, K/V=image_t) × cross_depth
    - (옵션) temporal self-attn × self_depth
    출력 z: [B, d_model], repr_dim=d_model
    """
    def __init__(self, T, d_model=256, nhead=4, p_drop=0.05, cross_depth=1, self_depth=1):
        super().__init__()
        self.T = T
        self.repr_dim = d_model

        self.img_tok   = ImageGlobalTokenPerFrame(d_model)
        self.state_tok = StateTokenizerPerFrame(d_model)
        self.time_emb  = TimeEmbedding(T, d_model)

        self.cross_layers = nn.ModuleList([LNMultiheadAttention(d_model, nhead, p_drop, cross=True) for _ in range(cross_depth)])
        self.cross_ffn    = nn.ModuleList([LNFFN(d_model, p_drop=p_drop) for _ in range(cross_depth)])

        self.temporal_layers = nn.ModuleList([LNMultiheadAttention(d_model, nhead, p_drop, cross=False) for _ in range(self_depth)])
        self.temporal_ffn    = nn.ModuleList([LNFFN(d_model, p_drop=p_drop) for _ in range(self_depth)])

        self.drop = nn.Dropout(p_drop) if p_drop != 0.0 else nn.Identity()
        self.apply(utils.weight_init)
        self.eval()

    @staticmethod
    def _split_state(drone_states, T):
        """
        drone_states: [B, T*11] 또는 [B, T, 11]
        return: vel:[B,T,3], qd:[B,T,4], qg:[B,T,4]
        """
        if drone_states.dim() == 2:
            B = drone_states.size(0)
            assert drone_states.size(1) % 11 == 0
            T_in = drone_states.size(1) // 11
            assert T_in == T, f"T mismatch: got {T_in}, expected {T}"
            ds = drone_states.view(B, T, 11)
        elif drone_states.dim() == 3:
            B, T_in, D = drone_states.shape
            assert D == 11 and T_in == T, f"Expected [B,{T},11], got {drone_states.shape}"
            ds = drone_states
        else:
            raise ValueError("drone_states must be [B,T*11] or [B,T,11]")

        vel = ds[..., 0:3]     # [B,T,3]
        qd  = ds[..., 3:7]     # [B,T,4]
        qg  = ds[..., 7:11]    # [B,T,4]
        return vel, qd, qg

    def forward(self, obs, drone_states):
        """
        obs: [B, C=T, H, W], 값 범위 [0,255]
        drone_states: [B, T*11] or [B, T, 11]
        return: z [B, d_model]
        """
        B, C, H, W = obs.shape
        assert C == self.T, f"obs channels must equal T ({self.T}), got C={C}"
        obs = obs / 255.0

        # per-frame tokens
        img_tok_t = self.img_tok(obs)               # [B,T,d]
        vel, qd, qg = self._split_state(drone_states, self.T)
        state_tok_t3 = self.state_tok(vel, qd, qg)  # [B,T,3,d]

        # time emb
        t_idx = torch.arange(self.T, device=obs.device).unsqueeze(0).expand(B, self.T)  # [B,T]
        tau = self.time_emb(t_idx)                            # [B,T,d]
        img_tok_t    = img_tok_t + tau                        # [B,T,d]
        state_tok_t3 = state_tok_t3 + tau.unsqueeze(2)        # [B,T,3,d]

        # frame-wise cross-attn
        fused_state_t3 = []
        for t in range(self.T):
            img_t = img_tok_t[:, t:t+1, :]                   # [B,1,d]
            st_t  = state_tok_t3[:, t, :, :]                 # [B,3,d]
            for attn, ffn in zip(self.cross_layers, self.cross_ffn):
                st_t = attn(st_t, k=img_t, v=img_t)          # [B,3,d]
                st_t = ffn(st_t)                             # [B,3,d]
            fused_state_t3.append(st_t)
        fused = torch.stack(fused_state_t3, dim=1)           # [B,T,3,d]

        # temporal self-attn (옵션)
        tokens = fused.view(B, self.T * 3, -1)               # [B, T*3, d]
        for attn, ffn in zip(self.temporal_layers, self.temporal_ffn):
            tokens = attn(tokens)                            # [B, T*3, d]
            tokens = ffn(tokens)                             # [B, T*3, d]

        z = tokens.mean(dim=1)                               # [B, d]
        return self.drop(z)


# B_time 용 유틸
class PatchEmbed(nn.Module):
    """Conv(kernel=stride=patch)로 패치 임베딩"""
    def __init__(self, img_size=84, patch=12, in_ch=1, d_model=256):
        super().__init__()
        assert img_size % patch == 0, "img_size must be divisible by patch"
        self.grid = img_size // patch
        self.proj = nn.Conv2d(in_ch, d_model, kernel_size=patch, stride=patch)

    def forward(self, x):
        # x: [B,1,H,W]
        h = self.proj(x)                   # [B,d,G,G]
        h = h.flatten(2).transpose(1, 2)   # [B, Np=G*G, d]
        return h


class PositionalEncoding2D(nn.Module):
    def __init__(self, n_tokens: int, d_model: int):
        super().__init__()
        self.pos = nn.Parameter(torch.zeros(1, n_tokens, d_model))
        nn.init.trunc_normal_(self.pos, std=0.02)

    def forward(self, x):
        return x + self.pos                # [B, Np, d]


# 시간 인지 고표현력 인코더 (패치 기반)
class EncoderB_TimeAware(nn.Module):
    """
    (B_time) 패치 기반 시간 인지 인코더 (가성비: frame-local → temporal)
    1) 각 프레임 t: patch_t(Np)에 2D pos + time emb, state_t(3)에 time emb
    2) 프레임-로컬 인코더 depth_local층: [state_t(3), patch_t(Np)]
    3) 프레임 요약: patch 평균 → img_sum_t(1)
    4) Temporal 인코더 depth_temp층: concat([state_t(3), img_sum_t(1)] across t)
    5) 평균 풀링 → z
    repr_dim = d_model
    """
    def __init__(self, T, d_model=256, nhead=4, p_drop=0.05, img_size=84, patch=12, depth_local=2, depth_temp=1):
        super().__init__()
        self.T = T
        self.repr_dim = d_model

        self.patch = PatchEmbed(img_size=img_size, patch=patch, in_ch=1, d_model=d_model)
        self.Np = (img_size // patch) ** 2
        self.pos = PositionalEncoding2D(self.Np, d_model)

        self.state_tok = StateTokenizerPerFrame(d_model)
        self.time_emb  = TimeEmbedding(T, d_model)

        self.local_attn = nn.ModuleList([LNMultiheadAttention(d_model, nhead, p_drop, cross=False) for _ in range(depth_local)])
        self.local_ffn  = nn.ModuleList([LNFFN(d_model, p_drop=p_drop) for _ in range(depth_local)])

        self.temp_attn  = nn.ModuleList([LNMultiheadAttention(d_model, nhead, p_drop, cross=False) for _ in range(depth_temp)])
        self.temp_ffn   = nn.ModuleList([LNFFN(d_model, p_drop=p_drop) for _ in range(depth_temp)])

        self.drop = nn.Dropout(p_drop) if p_drop != 0.0 else nn.Identity()
        self.apply(utils.weight_init)
        self.eval()

    @staticmethod
    def _split_state(drone_states, T):
        if drone_states.dim() == 2:
            B = drone_states.size(0)
            assert drone_states.size(1) % 11 == 0
            T_in = drone_states.size(1) // 11
            assert T_in == T, f"T mismatch: got {T_in}, expected {T}"
            ds = drone_states.view(B, T, 11)
        elif drone_states.dim() == 3:
            B, T_in, D = drone_states.shape
            assert D == 11 and T_in == T, f"Expected [B,{T},11], got {drone_states.shape}"
            ds = drone_states
        else:
            raise ValueError("drone_states must be [B,T*11] or [B,T,11]")
        vel = ds[..., 0:3]  # [B,T,3]
        qd  = ds[..., 3:7]  # [B,T,4]
        qg  = ds[..., 7:11] # [B,T,4]
        return vel, qd, qg

    def forward(self, obs, drone_states):
        """
        obs: [B, C=T, H, W], 값 범위 [0,255]
        drone_states: [B, T*11] or [B, T, 11]
        return: z [B, d_model]
        """
        B, C, H, W = obs.shape
        assert C == self.T, f"obs channels must equal T ({self.T}), got C={C}"
        obs = obs / 255.0

        # (B*T,1,H,W)로 펼쳐 프레임별 패치 임베딩
        frames = obs.unbind(dim=1)                  # T * [B,H,W]
        frames = [f.unsqueeze(1) for f in frames]   # T * [B,1,H,W]
        x_bt1hw = torch.cat(frames, dim=0)          # [B*T,1,H,W]

        patch_tok = self.patch(x_bt1hw)             # [B*T, Np, d]
        patch_tok = self.pos(patch_tok)             # [B*T, Np, d]
        patch_tok = patch_tok.view(B, self.T, self.Np, -1)  # [B,T,Np,d]

        vel, qd, qg = self._split_state(drone_states, self.T)
        state_tok = self.state_tok(vel, qd, qg)     # [B,T,3,d]

        # time emb
        t_idx = torch.arange(self.T, device=obs.device).unsqueeze(0).expand(B, self.T)  # [B,T]
        tau = self.time_emb(t_idx)                   # [B,T,d]
        patch_tok = patch_tok + tau.unsqueeze(2)     # [B,T,Np,d]
        state_tok = state_tok + tau.unsqueeze(2)     # [B,T,3,d]

        # frame-local encoder
        tokens_local = torch.cat([state_tok, patch_tok], dim=2)   # [B,T, 3+Np, d]
        tokens_local = tokens_local.view(B * self.T, 3 + self.Np, -1)  # [B*T, Nf, d]
        for attn, ffn in zip(self.local_attn, self.local_ffn):
            tokens_local = attn(tokens_local)                     # [B*T, Nf, d]
            tokens_local = ffn(tokens_local)                      # [B*T, Nf, d]
        tokens_local = tokens_local.view(B, self.T, 3 + self.Np, -1)    # [B,T,Nf,d]

        # frame summary
        state_upd = tokens_local[:, :, :3, :]                     # [B,T,3,d]
        patch_upd = tokens_local[:, :, 3:, :]                     # [B,T,Np,d]
        img_sum   = patch_upd.mean(dim=2, keepdim=True)           # [B,T,1,d]

        # temporal encoder over [state_t(3), img_sum_t(1)]
        temp_seq = torch.cat([state_upd, img_sum], dim=2)         # [B,T,4,d]
        temp_seq = temp_seq.view(B, self.T * 4, -1)               # [B, 4T, d]
        for attn, ffn in zip(self.temp_attn, self.temp_ffn):
            temp_seq = attn(temp_seq)                             # [B, 4T, d]
            temp_seq = ffn(temp_seq)                              # [B, 4T, d]

        z = temp_seq.mean(dim=1)                                  # [B,d]
        return self.drop(z)


class Actor(nn.Module):
    """Original joint action actor"""
    def __init__(self, repr_dim, action_shape, feature_dim, hidden_dim):
        super().__init__()
        self.trunk = nn.Sequential(
            nn.Linear(repr_dim, feature_dim),
            nn.BatchNorm1d(feature_dim),
            nn.Tanh()
        )
        self.policy = nn.Sequential(
            nn.Linear(feature_dim, hidden_dim), nn.ReLU(inplace=True),
            nn.Linear(hidden_dim, hidden_dim), nn.ReLU(inplace=True),
            nn.Linear(hidden_dim, action_shape[0])
        )
        self.apply(utils.weight_init)
        self.eval()

    def forward(self, obs, std):
        """
        obs: [B, repr_dim]
        std: scalar or tensor
        Returns: dist (TruncatedNormal)
        """
        h = self.trunk(obs)                # [B, feature_dim]
        mu = self.policy(h)                # [B, action_dim]
        mu = torch.tanh(mu)                # [-1,1]
        std = torch.ones_like(mu) * std
        dist = utils.TruncatedNormal(mu, std)
        return dist


class Critic(nn.Module):
    """Original joint critic"""
    def __init__(self, repr_dim, action_shape, feature_dim, hidden_dim):
        super().__init__()
        self.trunk = nn.Sequential(
            nn.Linear(repr_dim, feature_dim),
            nn.BatchNorm1d(feature_dim),
            nn.Tanh()
        )
        self.Q1 = nn.Sequential(
            nn.Linear(feature_dim + action_shape[0], hidden_dim), nn.ReLU(inplace=True),
            nn.Linear(hidden_dim, hidden_dim), nn.ReLU(inplace=True),
            nn.Linear(hidden_dim, 1)
        )
        self.Q2 = nn.Sequential(
            nn.Linear(feature_dim + action_shape[0], hidden_dim), nn.ReLU(inplace=True),
            nn.Linear(hidden_dim, hidden_dim), nn.ReLU(inplace=True),
            nn.Linear(hidden_dim, 1)
        )
        self.apply(utils.weight_init)

    def forward(self, obs, action):
        """
        obs: [B, repr_dim]
        action: [B, action_dim]
        return: Q1,Q2 each [B,1]
        """
        h = self.trunk(obs)                    # [B, feature_dim]
        h_action = torch.cat([h, action], dim=-1)  # [B, feature_dim+action_dim]
        q1 = self.Q1(h_action)
        q2 = self.Q2(h_action)
        return q1, q2


# ============================================================================
# New Actor Architectures (from ANALYSIS_ACTOR_CRITIC_AND_FIXES.md)
# ============================================================================

class AutoregressiveActorGimbalFirst(nn.Module):
    """
    Autoregressive actor: Gimbal → Drone
    Motivation: "Point-then-move" strategy
    - First decide where to point the camera
    - Then decide drone movement given camera orientation
    """
    def __init__(self, repr_dim, action_shape, feature_dim, hidden_dim):
        super().__init__()
        assert action_shape[0] == 5, f"Expected action_shape[0]=5, got {action_shape[0]}"

        # Shared trunk
        self.trunk = nn.Sequential(
            nn.Linear(repr_dim, feature_dim),
            nn.BatchNorm1d(feature_dim),
            nn.Tanh()
        )

        # Gimbal policy (unconditional)
        self.gimbal_policy = nn.Sequential(
            nn.Linear(feature_dim, hidden_dim),
            nn.ReLU(inplace=True),
            nn.Linear(hidden_dim, 2)  # [pitch, yaw]
        )

        # Drone policy (conditioned on gimbal)
        self.drone_policy = nn.Sequential(
            nn.Linear(feature_dim + 2, hidden_dim),  # +2 for gimbal actions
            nn.ReLU(inplace=True),
            nn.Linear(hidden_dim, hidden_dim),
            nn.ReLU(inplace=True),
            nn.Linear(hidden_dim, 3)  # [vx, vy, vz]
        )

        self.apply(utils.weight_init)
        self.eval()

    def forward(self, obs, std):
        """
        obs: [B, repr_dim]
        std: scalar or tensor
        Returns: dist (TruncatedNormal over joint action)
        """
        h = self.trunk(obs)  # [B, feature_dim]

        # Step 1: Gimbal action mean
        gimbal_mu = self.gimbal_policy(h)  # [B, 2]
        gimbal_mu = torch.tanh(gimbal_mu)

        # Step 2: Drone action mean (conditioned on gimbal)
        h_drone = torch.cat([h, gimbal_mu], dim=-1)  # [B, feature_dim + 2]
        drone_mu = self.drone_policy(h_drone)  # [B, 3]
        drone_mu = torch.tanh(drone_mu)

        # Joint action mean
        mu = torch.cat([drone_mu, gimbal_mu], dim=-1)  # [B, 5]
        std = torch.ones_like(mu) * std
        dist = utils.TruncatedNormal(mu, std)
        return dist


class AutoregressiveActorDroneFirst(nn.Module):
    """
    Autoregressive actor: Drone → Gimbal
    Motivation: "Move-then-point" strategy
    - First decide where the drone should go
    - Then adjust gimbal to keep target in view
    """
    def __init__(self, repr_dim, action_shape, feature_dim, hidden_dim):
        super().__init__()
        assert action_shape[0] == 5, f"Expected action_shape[0]=5, got {action_shape[0]}"

        self.trunk = nn.Sequential(
            nn.Linear(repr_dim, feature_dim),
            nn.BatchNorm1d(feature_dim),
            nn.Tanh()
        )

        # Drone policy (unconditional)
        self.drone_policy = nn.Sequential(
            nn.Linear(feature_dim, hidden_dim),
            nn.ReLU(inplace=True),
            nn.Linear(hidden_dim, 3)  # [vx, vy, vz]
        )

        # Gimbal policy (conditioned on drone)
        self.gimbal_policy = nn.Sequential(
            nn.Linear(feature_dim + 3, hidden_dim),  # +3 for drone actions
            nn.ReLU(inplace=True),
            nn.Linear(hidden_dim, hidden_dim),
            nn.ReLU(inplace=True),
            nn.Linear(hidden_dim, 2)  # [pitch, yaw]
        )

        self.apply(utils.weight_init)
        self.eval()

    def forward(self, obs, std):
        """
        obs: [B, repr_dim]
        std: scalar or tensor
        Returns: dist (TruncatedNormal over joint action)
        """
        h = self.trunk(obs)

        # Step 1: Drone action mean
        drone_mu = self.drone_policy(h)  # [B, 3]
        drone_mu = torch.tanh(drone_mu)

        # Step 2: Gimbal action mean (conditioned on drone)
        h_gimbal = torch.cat([h, drone_mu], dim=-1)  # [B, feature_dim + 3]
        gimbal_mu = self.gimbal_policy(h_gimbal)  # [B, 2]
        gimbal_mu = torch.tanh(gimbal_mu)

        # Joint action mean
        mu = torch.cat([drone_mu, gimbal_mu], dim=-1)  # [B, 5]
        std = torch.ones_like(mu) * std
        dist = utils.TruncatedNormal(mu, std)
        return dist


class MultiHeadAttentionActor(nn.Module):
    """
    Multi-head attention actor: Parallel but contextually-aware actions
    Motivation: Both drone and gimbal policies see each other's intent
    - Cross-attention allows coordination without sequential dependency
    - Most flexible for learning coordination strategy
    """
    def __init__(self, repr_dim, action_shape, feature_dim, hidden_dim, nhead=4):
        super().__init__()
        assert action_shape[0] == 5, f"Expected action_shape[0]=5, got {action_shape[0]}"

        self.feature_dim = feature_dim
        self.trunk = nn.Sequential(
            nn.Linear(repr_dim, feature_dim),
            nn.BatchNorm1d(feature_dim),
            nn.Tanh()
        )

        # Learnable query embeddings for drone and gimbal
        self.drone_query = nn.Parameter(torch.randn(1, 1, feature_dim))
        self.gimbal_query = nn.Parameter(torch.randn(1, 1, feature_dim))

        # Cross-attention between observation and queries
        self.cross_attn = nn.MultiheadAttention(
            feature_dim, nhead, batch_first=True
        )

        # Self-attention for coordination between drone and gimbal
        self.self_attn = nn.MultiheadAttention(
            feature_dim, nhead, batch_first=True
        )

        # Layer norms
        self.ln1 = nn.LayerNorm(feature_dim)
        self.ln2 = nn.LayerNorm(feature_dim)

        # Separate policy heads
        self.drone_policy = nn.Sequential(
            nn.Linear(feature_dim, hidden_dim),
            nn.ReLU(inplace=True),
            nn.Linear(hidden_dim, 3)  # [vx, vy, vz]
        )

        self.gimbal_policy = nn.Sequential(
            nn.Linear(feature_dim, hidden_dim),
            nn.ReLU(inplace=True),
            nn.Linear(hidden_dim, 2)  # [pitch, yaw]
        )

        self.apply(utils.weight_init)
        self.eval()

    def forward(self, obs, std):
        """
        obs: [B, repr_dim]
        std: scalar or tensor
        Returns: dist (TruncatedNormal over joint action)
        """
        B = obs.shape[0]
        h = self.trunk(obs)  # [B, feature_dim]

        # Expand queries for batch
        drone_q = self.drone_query.expand(B, -1, -1)   # [B, 1, feature_dim]
        gimbal_q = self.gimbal_query.expand(B, -1, -1) # [B, 1, feature_dim]

        # Stack queries
        queries = torch.cat([drone_q, gimbal_q], dim=1)  # [B, 2, feature_dim]

        # Use observation as key/value
        h_kv = h.unsqueeze(1)  # [B, 1, feature_dim]

        # Cross-attention: queries attend to observation
        attn_out, _ = self.cross_attn(queries, h_kv, h_kv)  # [B, 2, feature_dim]
        queries = self.ln1(queries + attn_out)  # Residual connection

        # Self-attention: drone and gimbal queries attend to each other
        attn_out2, _ = self.self_attn(queries, queries, queries)  # [B, 2, feature_dim]
        h_coordinated = self.ln2(queries + attn_out2)  # [B, 2, feature_dim]

        # Extract drone and gimbal features
        h_drone = h_coordinated[:, 0, :]   # [B, feature_dim]
        h_gimbal = h_coordinated[:, 1, :]  # [B, feature_dim]

        # Generate actions
        drone_mu = torch.tanh(self.drone_policy(h_drone))    # [B, 3]
        gimbal_mu = torch.tanh(self.gimbal_policy(h_gimbal)) # [B, 2]

        # Joint action mean
        mu = torch.cat([drone_mu, gimbal_mu], dim=-1)  # [B, 5]
        std = torch.ones_like(mu) * std
        dist = utils.TruncatedNormal(mu, std)
        return dist


# ============================================================================
# New Critic Architecture
# ============================================================================

class FactoredCritic(nn.Module):
    """
    Factored critic for autoregressive actors
    Q(s, a_drone, a_gimbal) = Q_drone(s, a_drone) + Q_gimbal(s, a_drone, a_gimbal)
    Allows separate evaluation of:
    - Base value of drone actions
    - Additional value from gimbal coordination
    """
    def __init__(self, repr_dim, action_shape, feature_dim, hidden_dim):
        super().__init__()
        assert action_shape[0] == 5, f"Expected action_shape[0]=5, got {action_shape[0]}"

        self.trunk = nn.Sequential(
            nn.Linear(repr_dim, feature_dim),
            nn.BatchNorm1d(feature_dim),
            nn.Tanh()
        )

        # Q1: drone component + joint component
        self.Q1_drone = nn.Sequential(
            nn.Linear(feature_dim + 3, hidden_dim),  # repr + drone_action
            nn.ReLU(inplace=True),
            nn.Linear(hidden_dim, 1)
        )
        self.Q1_joint = nn.Sequential(
            nn.Linear(feature_dim + 5, hidden_dim),  # repr + full_action
            nn.ReLU(inplace=True),
            nn.Linear(hidden_dim, 1)
        )

        # Q2: drone component + joint component
        self.Q2_drone = nn.Sequential(
            nn.Linear(feature_dim + 3, hidden_dim),
            nn.ReLU(inplace=True),
            nn.Linear(hidden_dim, 1)
        )
        self.Q2_joint = nn.Sequential(
            nn.Linear(feature_dim + 5, hidden_dim),
            nn.ReLU(inplace=True),
            nn.Linear(hidden_dim, 1)
        )

        self.apply(utils.weight_init)

    def forward(self, obs, action):
        """
        obs: [B, repr_dim]
        action: [B, 5] = [drone(3), gimbal(2)]
        return: Q1, Q2 each [B, 1]
        """
        h = self.trunk(obs)  # [B, feature_dim]
        drone_action = action[:, :3]  # [B, 3]

        # Q1 = Q1_drone(s, a_drone) + Q1_joint(s, a_full)
        q1_d = self.Q1_drone(torch.cat([h, drone_action], dim=-1))
        q1_j = self.Q1_joint(torch.cat([h, action], dim=-1))
        q1 = q1_d + q1_j

        # Q2 = Q2_drone(s, a_drone) + Q2_joint(s, a_full)
        q2_d = self.Q2_drone(torch.cat([h, drone_action], dim=-1))
        q2_j = self.Q2_joint(torch.cat([h, action], dim=-1))
        q2 = q2_d + q2_j

        return q1, q2


class DrQV2Agent:
    """
    Public API with extended selection options:
      - enc (encoder_type): 'org' | 'A' | 'B'
      - enc_cfg: dict (encoder hyperparameters)
      - actor_type: 'original' | 'autoregressive_gimbal_first' | 'autoregressive_drone_first' | 'multihead_attention'
      - actor_cfg: dict (actor hyperparameters)
      - critic_type: 'original' | 'factored'
      - state_dim_per_frame: default 11 (vx,vy,vz, qd(4), qg(4))
    """
    def __init__(self, obs_shape, action_shape, device, lr, feature_dim,
                 hidden_dim, critic_target_tau, num_expl_steps,
                 update_every_steps, stddev_schedule, stddev_clip, use_tb,
                 frame_stack=3,
                 enc: str = 'not_received',
                 enc_cfg: dict = None,
<<<<<<< HEAD
                 actor_type: str = 'original',
                 actor_cfg: dict = None,
                 critic_type: str = 'original',
                 state_dim_per_frame: int = 11):
=======
                 state_dim_per_frame: int = 11,
                 lr_schedule: dict = None):
>>>>>>> 1002948d
        self.device = device
        self.critic_target_tau = critic_target_tau
        self.update_every_steps = update_every_steps
        self.use_tb = use_tb
        self.num_expl_steps = num_expl_steps
        self.stddev_schedule = stddev_schedule
        self.stddev_clip = stddev_clip
        self.frame_stack = frame_stack
        self.encoder_type = enc
        self.encoder_cfg = enc_cfg or {}
        self.actor_type = actor_type
        self.actor_cfg = actor_cfg or {}
        self.critic_type = critic_type
        self.state_dim_per_frame = state_dim_per_frame

        # Encoder 선택/생성
        C, H, W = obs_shape
        if enc == 'not_received':
            enc = 'org'
            for _ in range(8): print("[DrQV2Agent] encoder_type not received; defaulting to 'org' (baseline encoder).")
        if enc == 'org':
            self.encoder = EncoderBaseline(obs_shape, num_stacks=frame_stack,
                                           drone_state_dim=state_dim_per_frame).to(device)
        elif enc == 'A':
            # 권장 기본값
            d_model = self.encoder_cfg.get('d_model', 256)
            nhead   = self.encoder_cfg.get('nhead', 4)
            p_drop  = self.encoder_cfg.get('p_drop', 0.05)
            cross_depth = self.encoder_cfg.get('cross_depth', 1)
            self_depth  = self.encoder_cfg.get('self_depth', 1)
            self.encoder = EncoderA_TimeAware(T=frame_stack, d_model=d_model, nhead=nhead, p_drop=p_drop,
                                              cross_depth=cross_depth, self_depth=self_depth).to(device)
        elif enc == 'B':
            d_model = self.encoder_cfg.get('d_model', 256)
            nhead   = self.encoder_cfg.get('nhead', 4)
            p_drop  = self.encoder_cfg.get('p_drop', 0.05)
            patch   = self.encoder_cfg.get('patch', 12)       # → Np=49; pixel size of each patch
            img_sz  = self.encoder_cfg.get('img_size', H)     # 기본 obs H 사용
            depth_local = self.encoder_cfg.get('depth_local', 2)
            depth_temp  = self.encoder_cfg.get('depth_temp', 1)
            self.encoder = EncoderB_TimeAware(T=frame_stack, d_model=d_model, nhead=nhead, p_drop=p_drop,
                                              img_size=img_sz, patch=patch,
                                              depth_local=depth_local, depth_temp=depth_temp).to(device)
        else:
            raise ValueError(f"Unknown encoder_type: {enc}")

        # Actor 선택/생성
        print(f"[DrQV2Agent] Creating actor with type: {actor_type}")
        if actor_type == 'original':
            self.actor = Actor(self.encoder.repr_dim, action_shape, feature_dim, hidden_dim).to(device)
        elif actor_type == 'autoregressive_gimbal_first':
            self.actor = AutoregressiveActorGimbalFirst(
                self.encoder.repr_dim, action_shape, feature_dim, hidden_dim
            ).to(device)
        elif actor_type == 'autoregressive_drone_first':
            self.actor = AutoregressiveActorDroneFirst(
                self.encoder.repr_dim, action_shape, feature_dim, hidden_dim
            ).to(device)
        elif actor_type == 'multihead_attention':
            nhead = self.actor_cfg.get('nhead', 4)
            self.actor = MultiHeadAttentionActor(
                self.encoder.repr_dim, action_shape, feature_dim, hidden_dim, nhead=nhead
            ).to(device)
        else:
            raise ValueError(f"Unknown actor_type: {actor_type}")

        # Critic 선택/생성
        print(f"[DrQV2Agent] Creating critic with type: {critic_type}")
        if critic_type == 'original':
            self.critic = Critic(self.encoder.repr_dim, action_shape, feature_dim, hidden_dim).to(device)
            self.critic_target = Critic(self.encoder.repr_dim, action_shape, feature_dim, hidden_dim).to(device)
        elif critic_type == 'factored':
            self.critic = FactoredCritic(self.encoder.repr_dim, action_shape, feature_dim, hidden_dim).to(device)
            self.critic_target = FactoredCritic(self.encoder.repr_dim, action_shape, feature_dim, hidden_dim).to(device)
        else:
            raise ValueError(f"Unknown critic_type: {critic_type}")

        self.critic_target.load_state_dict(self.critic.state_dict())

        # Optimizers
        self.encoder_opt = torch.optim.Adam(self.encoder.parameters(), lr=lr)
        self.actor_opt = torch.optim.Adam(self.actor.parameters(), lr=lr)
        self.critic_opt = torch.optim.Adam(self.critic.parameters(), lr=lr)

        # Learning rate schedulers
        from lr_scheduler import create_multi_optimizer_schedulers
        optimizers = {
            'encoder': self.encoder_opt,
            'actor': self.actor_opt,
            'critic': self.critic_opt
        }
        self.lr_schedulers = create_multi_optimizer_schedulers(optimizers, lr_schedule, lr)

        # Data Augmentations
        self.aug = RandomShiftsAug(pad=4)
        self.brightaug = RandomBrigthnessAug(range=0.5, device=device)

        self.train()
        self.critic_target.train()

    def train(self, training=True):
        self.training = training
        self.encoder.train(training)
        self.actor.train(training)
        self.critic.train(training)

    def eval(self, training=False):
        self.training = training
        self.encoder.eval()
        self.actor.eval()
        self.critic.eval()

    def act(self, obs, step, drone_states, eval_mode):
        """
        obs: numpy or tensor [C(=frame_stack), H, W]
        drone_states: numpy or tensor [frame_stack, 11]
        return: action np.ndarray [action_dim], [-1,1]
        """
        obs = torch.as_tensor(obs, device=self.device).unsqueeze(0)                    # [1,C,H,W]
        drone_states = torch.as_tensor(drone_states, device=self.device).unsqueeze(0)  # [1,T,11]

        # 인코더 전처리/전달
        with torch.no_grad():  # in the train script, act() is already in no_grad mode; this is redundant but harmless!
            h = self.encoder(obs, drone_states)  # [1, repr_dim]
            stddev = utils.schedule(self.stddev_schedule, step)
            dist = self.actor(h, stddev)
            if eval_mode:
                action = dist.mean
            else:
                action = dist.sample(clip=None)
                if step < self.num_expl_steps:
                    action.uniform_(-1.0, 1.0)
        return action.cpu().numpy()[0]

    def update_critic(self, obs, action, reward, discount, next_obs, step):
        metrics = dict()
        with torch.no_grad():
            stddev = utils.schedule(self.stddev_schedule, step)
            dist = self.actor(next_obs, stddev)
            next_action = dist.sample(clip=self.stddev_clip)
            target_Q1, target_Q2 = self.critic_target(next_obs, next_action)
            target_V = torch.min(target_Q1, target_Q2)
            target_Q = reward + (discount * target_V)

        Q1, Q2 = self.critic(obs, action)
        critic_loss = F.mse_loss(Q1, target_Q) + F.mse_loss(Q2, target_Q)

        if self.use_tb:
            metrics['critic_target_q'] = target_Q.mean().item()
            metrics['critic_q1'] = Q1.mean().item()
            metrics['critic_q2'] = Q2.mean().item()
            metrics['critic_loss'] = critic_loss.item()

        # optimize encoder and critic
        self.encoder_opt.zero_grad(set_to_none=True)
        self.critic_opt.zero_grad(set_to_none=True)
        critic_loss.backward()
        self.critic_opt.step()
        self.encoder_opt.step()
        return metrics

    def update_actor(self, obs, step):
        metrics = dict()
        stddev = utils.schedule(self.stddev_schedule, step)
        dist = self.actor(obs, stddev)
        action = dist.sample(clip=self.stddev_clip)
        log_prob = dist.log_prob(action).sum(-1, keepdim=True)
        Q1, Q2 = self.critic(obs, action)
        Q = torch.min(Q1, Q2)
        actor_loss = -Q.mean()

        self.actor_opt.zero_grad(set_to_none=True)
        actor_loss.backward()
        self.actor_opt.step()

        if self.use_tb:
            metrics['actor_loss'] = actor_loss.item()
            metrics['actor_logprob'] = log_prob.mean().item()
            metrics['actor_ent'] = dist.entropy().sum(dim=-1).mean().item()
        return metrics

    def update(self, replay_iter, step, difficulty=None):
        metrics = dict()
        if step % self.update_every_steps != 0:
            return metrics

        # Update learning rates
        for name, scheduler in self.lr_schedulers.items():
            current_lr = scheduler.step(step)
            if self.use_tb:
                metrics[f'lr_{name}'] = current_lr

        batch = next(replay_iter)
        # batch unpack
        # obs: [B,C,H,W], action: [B,A], reward:[B,1 or rewards-dim], discount:[B,1]
        # next_obs:[B,C,H,W], drone_state: [B,T,11], next_drone_state: [B,T,11]
        obs, action, reward, discount, next_obs, drone_state, next_drone_state = utils.to_torch(batch, self.device)

        # Handles curriculum conditional reward
        if difficulty is not None:
            assert reward.shape[1] == 3.                 # (B, rewards-dim)
            reward = reward[:, difficulty-1:difficulty]  # (B, 1)

        # augment
        obs = self.aug(obs.float())
        next_obs = self.aug(next_obs.float())
        obs = self.brightaug(obs.float())
        next_obs = self.brightaug(next_obs.float())

        # encode
        h_obs = self.encoder(obs, drone_state)                    # [B, repr_dim]
        with torch.no_grad():
            h_next = self.encoder(next_obs, next_drone_state)     # [B, repr_dim]

        if self.use_tb:
            metrics['batch_reward'] = reward.mean().item()

        # update critic
        metrics.update(self.update_critic(h_obs, action, reward, discount, h_next, step))

        # update actor (stop gradient through critic)
        metrics.update(self.update_actor(h_obs.detach(), step))

        # update target
        utils.soft_update_params(self.critic, self.critic_target, self.critic_target_tau)
        return metrics<|MERGE_RESOLUTION|>--- conflicted
+++ resolved
@@ -799,15 +799,11 @@
                  frame_stack=3,
                  enc: str = 'not_received',
                  enc_cfg: dict = None,
-<<<<<<< HEAD
                  actor_type: str = 'original',
                  actor_cfg: dict = None,
                  critic_type: str = 'original',
-                 state_dim_per_frame: int = 11):
-=======
                  state_dim_per_frame: int = 11,
                  lr_schedule: dict = None):
->>>>>>> 1002948d
         self.device = device
         self.critic_target_tau = critic_target_tau
         self.update_every_steps = update_every_steps
